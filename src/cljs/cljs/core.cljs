--- conflicted
+++ resolved
@@ -946,71 +946,4 @@
                  (if (and (pos? n) s)
                    (recur (dec n) (rest s))
                    s)))]
-    (lazy-seq (step n coll))))
-<<<<<<< HEAD
-
-;;;;;;;;;;;;;;;;;;;;;;;;;;;;;; sequence fns ;;;;;;;;;;;;;;
-
-(defn count
-  [coll]
-  (if coll
-    (if (satisfies? ICounted coll)
-      (-count coll)
-      (loop [s (seq coll) n 0]
-	(if (first s)
-	  (recur (rest s) (inc n))
-	  n)
-	#_(count (seq coll))))
-    0))
-
-(defn nth
-  ([coll n]
-     (when coll
-       (-nth coll n)))
-  ([coll n not-found]
-     (when coll
-       (-nth coll n not-found))))
-
-(defn get
-  ([o k]
-     (when o
-       (-lookup o k)))
-  ([o k not-found]
-     (when o
-       (-lookup o k not-found))))
-
-(defn assoc
-  [coll k v]
-  (when coll
-    (-assoc coll k v)))
-
-(defn dissoc
-  [coll k]
-  (when coll
-    (-dissoc coll k)))
-
-(defn with-meta
-  [o meta]
-  (when o (-with-meta o meta)))
-
-(defn meta
-  [o]
-  (when o (-meta o)))
-
-(defn peek
-  [coll]
-  (when coll (-peek coll)))
-
-(defn pop
-  [coll]
-  (when coll (-pop coll)))
-
-(defn contains?
-  [coll v]
-  (when coll (-contains? coll v)))
-
-(defn disj
-  [coll v]
-  (when coll (-disjoin coll v)))
-=======
->>>>>>> 2fdea6c5
+    (lazy-seq (step n coll))))